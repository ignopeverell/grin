--- conflicted
+++ resolved
@@ -152,13 +152,8 @@
 			global::proofsize(),
 			global::min_edge_bits(),
 		).unwrap();
-<<<<<<< HEAD
-		assert!(b.header.pow.nonce != 310);
+		assert_ne!(b.header.pow.nonce, 310);
 		assert!(b.header.pow.to_difficulty(0) >= Difficulty::min());
-=======
-		assert_ne!(b.header.pow.nonce, 310);
-		assert!(b.header.pow.to_difficulty() >= Difficulty::min());
->>>>>>> b95caecc
 		assert!(verify_size(&b.header).is_ok());
 	}
 }